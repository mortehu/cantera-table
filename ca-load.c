--- conflicted
+++ resolved
@@ -88,12 +88,8 @@
 static void
 parse_data (const char *begin, const char *end)
 {
-<<<<<<< HEAD
-  time_t current_time = 0;
-=======
   uint64_t current_offset = 0;
   int no_match = 0;
->>>>>>> b4c4861b
 
   for (; begin != end; ++begin)
     {
